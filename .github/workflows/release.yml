--- conflicted
+++ resolved
@@ -62,7 +62,6 @@
               bash -c "go mod download && go build -v ./... && go test -v ./..."
           else
             go build -v ./...
-<<<<<<< HEAD
             go test -v ./...
           fi
 
@@ -80,7 +79,4 @@
         with:
           args: release --rm-dist
         env:
-          GITHUB_TOKEN: ${{ secrets.GITHUB_TOKEN }}
-=======
-            go test -v ./...
->>>>>>> 3997435c
+          GITHUB_TOKEN: ${{ secrets.GITHUB_TOKEN }}